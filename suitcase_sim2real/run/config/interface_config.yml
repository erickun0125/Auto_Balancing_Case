--- conflicted
+++ resolved
@@ -157,20 +157,10 @@
 platform_overrides:
   windows:
     sensor.load_cell.connection.port: "COM7"
-<<<<<<< HEAD
-    actuator.motor.connection.device: "COM11"
+    actuator.motor.connection.devices: ["COM11", "COM12"]  # Windows: 2개 포트
     policy.model_path: "C:/Users/sangu/Auto_Balancing_Case/suitcase_learning/trained_model_new/model_49999.pt"
   
   linux:
     sensor.load_cell.connection.port: "/dev/ttyACM0"
-    actuator.motor.connection.device: "/dev/ttyUSB0"
-    policy.model_path: "/home/eric/custom/Auto_Balancing_Suitcase/suitcase_learning/trained_model_new/model_49999.pt"
-=======
-    actuator.motor.connection.devices: ["COM11", "COM12"]  # Windows: 2개 포트
-    policy.model_path: "C:/Users/sangu/Auto_Balancing_Case/suitcase_learning/trained_model/model_19999.pt"
-  
-  linux:
-    sensor.load_cell.connection.port: "/dev/ttyACM0"
     actuator.motor.connection.devices: ["/dev/ttyUSB0", "/dev/ttyUSB1"]  # Linux: 2개 포트
-    policy.model_path: "/home/eric/custom/Auto_Balancing_Suitcase/suitcase_learning/trained_model/model_19999.pt"
->>>>>>> 6c201698
+    policy.model_path: "/home/eric/custom/Auto_Balancing_Suitcase/suitcase_learning/trained_model_new/model_49999.pt"